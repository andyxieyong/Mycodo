--- conflicted
+++ resolved
@@ -1,14 +1,9 @@
 ## 5.5.17 (Unreleased)
 
-<<<<<<< HEAD
 ### Bugfixes
 
  - Move pigpiod from cron to systemd service to improve reliability ([#388](https://github.com/kizniche/mycodo/issues/388))
-=======
-### Miscellaneous
-
  - Improve deamon error-handling and Input connectivity ([#388](https://github.com/kizniche/mycodo/issues/388))
->>>>>>> f77bc4e2
 
 
 ## 5.5.16 (2018-01-28)
