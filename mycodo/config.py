--- conflicted
+++ resolved
@@ -9,13 +9,8 @@
 import os
 from flask_babel import lazy_gettext
 
-<<<<<<< HEAD
-MYCODO_VERSION = '5.5.7'
-ALEMBIC_VERSION = 'f0e4df767286'
-=======
 MYCODO_VERSION = '5.5.8'
 ALEMBIC_VERSION = '4bb64e530d87'
->>>>>>> 3dfd1f1f
 
 #  FORCE_UPGRADE_MASTER
 #  Set True to enable upgrading to the master branch of the Mycodo repository.
