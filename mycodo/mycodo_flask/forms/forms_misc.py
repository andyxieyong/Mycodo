# -*- coding: utf-8 -*-
#
# forms_misc.py - Miscellaneous Flask Forms
#

from flask_babel import lazy_gettext
from flask_wtf import FlaskForm
from wtforms import DecimalField
from wtforms import FileField
from wtforms import HiddenField
from wtforms import IntegerField
from wtforms import StringField
from wtforms import SubmitField
from wtforms import validators
from wtforms import widgets


#
# Camera Use
#

class Camera(FlaskForm):
    camera_id = StringField('Camera ID', widget=widgets.HiddenInput())
    capture_still = SubmitField(lazy_gettext('Capture Still'))
    start_timelapse = SubmitField(lazy_gettext('Start Timelapse'))
    pause_timelapse = SubmitField(lazy_gettext('Pause Timelapse'))
    resume_timelapse = SubmitField(lazy_gettext('Resume Timelapse'))
    stop_timelapse = SubmitField(lazy_gettext('Stop Timelapse'))
    timelapse_interval = DecimalField(
        lazy_gettext('Interval (seconds)'),
        validators=[validators.NumberRange(
            min=0,
            message=lazy_gettext('Photo Interval must be a positive value')
        )]
    )
    timelapse_runtime_sec = DecimalField(
        lazy_gettext('Run Time (seconds)'),
        validators=[validators.NumberRange(
            min=0,
            message=lazy_gettext('Total Run Time must be a positive value')
        )]
    )
    start_stream = SubmitField(lazy_gettext('Start Stream'))
    stop_stream = SubmitField(lazy_gettext('Stop Stream'))


#
# Daemon Control
#

class DaemonControl(FlaskForm):
    stop = SubmitField(lazy_gettext('Stop Daemon'))
    start = SubmitField(lazy_gettext('Start Daemon'))
    restart = SubmitField(lazy_gettext('Restart Daemon'))


#
# Export/Import Options
#

class ExportMeasurements(FlaskForm):
    measurement = StringField(lazy_gettext('Measurement to Export'))
    date_range = StringField(lazy_gettext('Time Range DD/MM/YYYY HH:MM'))
    export_data_csv = SubmitField(lazy_gettext('Export Data as CSV'))

class ExportSettings(FlaskForm):
    export_settings_zip = SubmitField(lazy_gettext('Export Settings'))

class ImportSettings(FlaskForm):
    settings_import_file = FileField('Upload')
    settings_import_upload = SubmitField(lazy_gettext('Import Settings'))

class ExportInfluxdb(FlaskForm):
    export_influxdb_zip = SubmitField(lazy_gettext('Export Influxdb'))

class ImportInfluxdb(FlaskForm):
    influxdb_import_file = FileField('Upload')
    influxdb_import_upload = SubmitField(lazy_gettext('Import Influxdb'))




#
# Log viewer
#

class LogView(FlaskForm):
    lines = IntegerField(
        'Number of Lines',
        render_kw={'placeholder': lazy_gettext('Lines')},
        validators=[validators.NumberRange(
            min=1,
            message=lazy_gettext('Number of lines should be greater than 0')
        )]
    )
    loglogin = SubmitField(lazy_gettext('Login'))
    loghttp_access = SubmitField(lazy_gettext('Web Access'))
    loghttp_error = SubmitField(lazy_gettext('Web Error'))
    logdaemon = SubmitField(lazy_gettext('Daemon'))
    logdependency = SubmitField(lazy_gettext('Dependency'))
    logbackup = SubmitField(lazy_gettext('Backup'))
    logkeepup = SubmitField(lazy_gettext('KeepUp'))
    logupgrade = SubmitField(lazy_gettext('Upgrade'))
    logrestore = SubmitField(lazy_gettext('Restore'))


#
# Upgrade
#

class Upgrade(FlaskForm):
    upgrade = SubmitField(lazy_gettext('Upgrade Mycodo'))
<<<<<<< HEAD
    upgrade_major_version = SubmitField(lazy_gettext('Upgrade Mycodo'))
=======
    upgrade_next_major_version = SubmitField(lazy_gettext('Upgrade Mycodo to Next Major Version'))
>>>>>>> 55cbe1d4


#
# Backup/Restore
#

class Backup(FlaskForm):
    backup = SubmitField(lazy_gettext('Create Backup'))
    restore = SubmitField(lazy_gettext('Restore Backup'))
    delete = SubmitField(lazy_gettext('Delete Backup'))
    full_path = HiddenField()
    selected_dir = HiddenField()<|MERGE_RESOLUTION|>--- conflicted
+++ resolved
@@ -110,11 +110,7 @@
 
 class Upgrade(FlaskForm):
     upgrade = SubmitField(lazy_gettext('Upgrade Mycodo'))
-<<<<<<< HEAD
-    upgrade_major_version = SubmitField(lazy_gettext('Upgrade Mycodo'))
-=======
     upgrade_next_major_version = SubmitField(lazy_gettext('Upgrade Mycodo to Next Major Version'))
->>>>>>> 55cbe1d4
 
 
 #
